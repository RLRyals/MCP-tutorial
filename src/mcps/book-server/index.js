// src/mcps/book-server/index.js
// FIXED VERSION - Modular Book MCP Server with proper method binding
// Designed for AI Writing Teams to manage complete story structure

// Protect stdout from any pollution in MCP stdio mode
if (process.env.MCP_STDIO_MODE === 'true') {
    const originalConsoleError = console.error;
    console.error = function() {
        process.stderr.write(Array.from(arguments).join(' ') + '\n');
    };
}

import { BaseMCPServer } from '../../shared/base-server.js';
import { BookHandlers } from './handlers/book-handlers.js';
import { ChapterHandlers } from './handlers/chapter-handlers.js';
import { SceneHandlers } from './handlers/scene-handlers.js';

class BookMCPServer extends BaseMCPServer {
    constructor() {
        console.error('[BOOK-SERVER] Constructor starting...');
        try {
            super('book-manager', '1.0.0');
            console.error('[BOOK-SERVER] Base constructor completed');
        } catch (error) {
            console.error('[BOOK-SERVER] Constructor failed:', error.message);
            throw error;
        }
        
        // Initialize handler modules with database connection
        this.bookHandlers = new BookHandlers(this.db);
        this.chapterHandlers = new ChapterHandlers(this.db);
        this.sceneHandlers = new SceneHandlers(this.db);
        
        // FIXED: Properly bind handler methods to maintain context
        this.bindHandlerMethods();
        
        // Initialize tools after handlers are bound
        this.tools = this.getTools();
        
        // Defensive check to ensure tools are properly initialized
        if (!this.tools || !Array.isArray(this.tools) || this.tools.length === 0) {
            console.error('[BOOK-SERVER] WARNING: Tools not properly initialized!');
            this.tools = this.getTools();
        }
        
        if (process.env.MCP_STDIO_MODE !== 'true') {
            console.error(`[BOOK-SERVER] Initialized with ${this.tools.length} tools`);
        }
        
        // Test database connection on startup
        this.testDatabaseConnection();
    }

    // FIXED: Proper method binding to maintain context
    bindHandlerMethods() {
        // Bind book handler methods
        this.handleListBooks = this.bookHandlers.handleListBooks.bind(this.bookHandlers);
        this.handleGetBook = this.bookHandlers.handleGetBook.bind(this.bookHandlers);
        this.handleCreateBook = this.bookHandlers.handleCreateBook.bind(this.bookHandlers);
        this.handleUpdateBook = this.bookHandlers.handleUpdateBook.bind(this.bookHandlers);
        this.handleDeleteBook = this.bookHandlers.handleDeleteBook.bind(this.bookHandlers);
        
        // Bind chapter handler methods
        this.handleCreateChapter = this.chapterHandlers.handleCreateChapter.bind(this.chapterHandlers);
        this.handleUpdateChapter = this.chapterHandlers.handleUpdateChapter.bind(this.chapterHandlers);
        this.handleGetChapter = this.chapterHandlers.handleGetChapter.bind(this.chapterHandlers);
        this.handleListChapters = this.chapterHandlers.handleListChapters.bind(this.chapterHandlers);
        this.handleDeleteChapter = this.chapterHandlers.handleDeleteChapter.bind(this.chapterHandlers);
<<<<<<< HEAD
        this.handleReorderChapters = this.chapterHandlers.handleReorderChapters.bind(this.chapterHandlers);
=======
        //this.handleReorderChapters = this.chapterHandlers.handleReorderChapters.bind(this.chapterHandlers);
>>>>>>> 0f8ed3e3
        
        // Bind scene handler methods (when scene handlers are implemented)
        // this.handleCreateScene = this.sceneHandlers.handleCreateScene.bind(this.sceneHandlers);
        // ... etc
    }

    async testDatabaseConnection() {
        try {
            if (this.db) {
                const healthPromise = this.db.healthCheck();
                const timeoutPromise = new Promise((_, reject) => 
                    setTimeout(() => reject(new Error('Database health check timed out')), 5000)
                );
                
                const health = await Promise.race([healthPromise, timeoutPromise]);
                if (health.healthy) {
                    console.error('[BOOK-SERVER] Database connection verified');
                } else {
                    console.error('[BOOK-SERVER] Database health check failed:', health.error);
                }
            }
        } catch (error) {
            console.error('[BOOK-SERVER] Database connection test failed:', error.message);
        }
    }

    // =============================================
    // COMPLETE TOOL REGISTRATION
    // =============================================
    getTools() {
        return [
            // Book Management Tools
            ...this.bookHandlers.getBookTools(),
            
            // Chapter Management Tools  
            ...this.chapterHandlers.getChapterTools(),
            
            // Scene Management Tools (when implemented)
            // ...this.sceneHandlers.getSceneTools()
        ];
    }

    // =============================================
    // COMPLETE TOOL HANDLER MAPPING
    // =============================================
    getToolHandler(toolName) {
        const handlers = {
            // Book Management Handlers
            'list_books': this.handleListBooks,
            'get_book': this.handleGetBook,
            'create_book': this.handleCreateBook,
            'update_book': this.handleUpdateBook,
            'delete_book': this.handleDeleteBook,
            
            // Chapter Management Handlers
            'create_chapter': this.handleCreateChapter,
            'update_chapter': this.handleUpdateChapter,
            'get_chapter': this.handleGetChapter,
            'list_chapters': this.handleListChapters,
            'delete_chapter': this.handleDeleteChapter,
            //'reorder_chapters': this.handleReorderChapters,
            
            // Scene Management Handlers (when implemented)
            // 'create_scene': this.handleCreateScene,
            // 'update_scene': this.handleUpdateScene,
            // 'get_scene': this.handleGetScene,
            // 'list_scenes': this.handleListScenes,
            // 'delete_scene': this.handleDeleteScene,
            // 'reorder_scenes': this.handleReorderScenes,
            // 'analyze_scene_flow': this.handleAnalyzeSceneFlow,
            
            // Cross-component Analysis Tools
            'get_book_structure': this.handleGetBookStructure,
            'analyze_book_progress': this.handleAnalyzeBookProgress,
            'validate_book_consistency': this.handleValidateBookConsistency
        };
        return handlers[toolName];
    }

    // =============================================
    // CROSS-COMPONENT ANALYSIS METHODS
    // These methods use multiple handlers together
    // =============================================
    
    async handleGetBookStructure(args) {
        try {
            const { book_id } = args;
            
            // Get book details
            const book = await this.bookHandlers.getBookById(book_id);
            if (!book) {
                return {
                    content: [{
                        type: 'text',
                        text: `No book found with ID: ${book_id}`
                    }]
                };
            }
            
            // Get all chapters for this book
            const chapters = await this.chapterHandlers.getChaptersByBookId(book_id);
            
            // Build structure analysis
            const structure = chapters.map(chapter => {
                return {
                    chapter_number: chapter.chapter_number,
                    title: chapter.title,
                    word_count: chapter.word_count || 0,
                    status: chapter.status
                };
            });
            
            const totalWordCount = structure.reduce((sum, ch) => sum + ch.word_count, 0);
            
            return {
                content: [{
                    type: 'text',
                    text: `Book Structure: ${book.title}\n\n` +
                          `Total Chapters: ${chapters.length}\n` +
                          `Total Word Count: ${totalWordCount}\n` +
                          `Target Word Count: ${book.target_word_count || 'Not specified'}\n` +
                          `Progress: ${book.target_word_count ? Math.round((totalWordCount / book.target_word_count) * 100) : 0}%\n\n` +
                          `Chapter Breakdown:\n` +
                          structure.map(ch => 
                              `Chapter ${ch.chapter_number}: ${ch.title || 'Untitled'}\n` +
                              `  Words: ${ch.word_count} | Status: ${ch.status}`
                          ).join('\n')
                }]
            };
        } catch (error) {
            throw new Error(`Failed to get book structure: ${error.message}`);
        }
    }

    async handleAnalyzeBookProgress(args) {
        try {
            const { book_id } = args;
            
            // Get book and its chapters
            const book = await this.bookHandlers.getBookById(book_id);
            const chapters = await this.chapterHandlers.getChaptersByBookId(book_id);
            
            if (!book) {
                throw new Error(`Book with ID ${book_id} not found`);
            }
            
            // Analyze progress by status
            const statusCounts = chapters.reduce((counts, ch) => {
                counts[ch.status] = (counts[ch.status] || 0) + 1;
                return counts;
            }, {});
            
            // Calculate completion percentages
            const totalChapters = chapters.length;
            const completedChapters = (statusCounts.final || 0) + (statusCounts.published || 0);
            const draftedChapters = statusCounts.drafted || 0;
            const inProgressChapters = statusCounts.in_progress || 0;
            
            return {
                content: [{
                    type: 'text',
                    text: `Progress Analysis: ${book.title}\n\n` +
                          `Overall Progress:\n` +
                          `- Total Chapters: ${totalChapters}\n` +
                          `- Completed: ${completedChapters} (${Math.round((completedChapters/totalChapters)*100)}%)\n` +
                          `- Drafted: ${draftedChapters} (${Math.round((draftedChapters/totalChapters)*100)}%)\n` +
                          `- In Progress: ${inProgressChapters} (${Math.round((inProgressChapters/totalChapters)*100)}%)\n` +
                          `- Planned: ${statusCounts.planned || 0} (${Math.round(((statusCounts.planned || 0)/totalChapters)*100)}%)\n\n` +
                          `Status Breakdown:\n` +
                          Object.entries(statusCounts).map(([status, count]) => 
                              `- ${status}: ${count} chapters`
                          ).join('\n')
                }]
            };
        } catch (error) {
            throw new Error(`Failed to analyze book progress: ${error.message}`);
        }
    }

    async handleValidateBookConsistency(args) {
        try {
            const { book_id } = args;
            
            const book = await this.bookHandlers.getBookById(book_id);
            const chapters = await this.chapterHandlers.getChaptersByBookId(book_id);
            
            if (!book) {
                throw new Error(`Book with ID ${book_id} not found`);
            }
            
            const issues = [];
            const warnings = [];
            
            // Check chapter numbering consistency
            const sortedChapters = chapters.sort((a, b) => a.chapter_number - b.chapter_number);
            for (let i = 0; i < sortedChapters.length; i++) {
                const expectedNumber = i + 1;
                if (sortedChapters[i].chapter_number !== expectedNumber) {
                    issues.push(`Chapter numbering gap: Expected chapter ${expectedNumber}, found chapter ${sortedChapters[i].chapter_number}`);
                }
            }
            
            // Check for chapters without titles
            const untitledChapters = chapters.filter(ch => !ch.title || ch.title.trim() === '');
            if (untitledChapters.length > 0) {
                warnings.push(`${untitledChapters.length} chapters without titles: ${untitledChapters.map(ch => ch.chapter_number).join(', ')}`);
            }
            
            // Check word count consistency
            const chaptersWithZeroWords = chapters.filter(ch => 
                (ch.status === 'drafted' || ch.status === 'final') && (!ch.word_count || ch.word_count === 0)
            );
            if (chaptersWithZeroWords.length > 0) {
                warnings.push(`Completed chapters with zero word count: ${chaptersWithZeroWords.map(ch => ch.chapter_number).join(', ')}`);
            }
            
            let resultText = `Consistency Check: ${book.title}\n\n`;
            
            if (issues.length === 0 && warnings.length === 0) {
                resultText += `✅ No consistency issues found!\n`;
            } else {
                if (issues.length > 0) {
                    resultText += `🚨 CRITICAL ISSUES:\n${issues.map(issue => `- ${issue}`).join('\n')}\n\n`;
                }
                if (warnings.length > 0) {
                    resultText += `⚠️ WARNINGS:\n${warnings.map(warning => `- ${warning}`).join('\n')}\n`;
                }
            }
            
            return {
                content: [{
                    type: 'text',
                    text: resultText
                }]
            };
        } catch (error) {
            throw new Error(`Failed to validate book consistency: ${error.message}`);
        }
    }
}

export { BookMCPServer };

// CLI runner when called directly (not when imported or run by MCP clients)
import { fileURLToPath } from 'url';

// Only log debug info if not in stdio mode
if (process.env.MCP_STDIO_MODE !== 'true') {
    console.error('[BOOK-SERVER] Module loaded');
}

// Convert paths to handle Windows path differences
const currentModuleUrl = import.meta.url;
const scriptPath = process.argv[1];
const normalizedScriptPath = `file:///${scriptPath.replace(/\\/g, '/')}`;
const isDirectExecution = currentModuleUrl === normalizedScriptPath;

if (!process.env.MCP_STDIO_MODE && isDirectExecution) {
    console.error('[BOOK-SERVER] Starting CLI runner...');
    try {
        const { CLIRunner } = await import('../../shared/cli-runner.js');
        const runner = new CLIRunner(BookMCPServer);
        await runner.run();
    } catch (error) {
        console.error('[BOOK-SERVER] CLI runner failed:', error.message);
        process.exit(1);
    }
} else if (isDirectExecution) {
    // When running directly as MCP server (via Claude Desktop)
    console.error('[BOOK-SERVER] Running in MCP stdio mode - starting server...');
    
    // When in MCP stdio mode, ensure clean stdout for JSON messages
    if (process.env.MCP_STDIO_MODE === 'true') {
        console.error('[BOOK-SERVER] Setting up stdio mode handlers');
        // Redirect all console.log to stderr
        console.log = function(...args) {
            console.error('[BOOK-SERVER]', ...args);
        };
    }
    
    try {
        console.error('[BOOK-SERVER] Creating server instance...');
        const server = new BookMCPServer();
        console.error('[BOOK-SERVER] Server instance created, starting run()...');
        await server.run();
        console.error('[BOOK-SERVER] Server run() completed successfully');
    } catch (error) {
        console.error('[BOOK-SERVER] Failed to start MCP server:', error.message);
        console.error('[BOOK-SERVER] Stack:', error.stack);
        process.exit(1);
    }
} else {
    if (process.env.MCP_STDIO_MODE !== 'true') {
        console.error('[BOOK-SERVER] Module imported - not starting server');
    }
}<|MERGE_RESOLUTION|>--- conflicted
+++ resolved
@@ -66,11 +66,7 @@
         this.handleGetChapter = this.chapterHandlers.handleGetChapter.bind(this.chapterHandlers);
         this.handleListChapters = this.chapterHandlers.handleListChapters.bind(this.chapterHandlers);
         this.handleDeleteChapter = this.chapterHandlers.handleDeleteChapter.bind(this.chapterHandlers);
-<<<<<<< HEAD
-        this.handleReorderChapters = this.chapterHandlers.handleReorderChapters.bind(this.chapterHandlers);
-=======
         //this.handleReorderChapters = this.chapterHandlers.handleReorderChapters.bind(this.chapterHandlers);
->>>>>>> 0f8ed3e3
         
         // Bind scene handler methods (when scene handlers are implemented)
         // this.handleCreateScene = this.sceneHandlers.handleCreateScene.bind(this.sceneHandlers);
