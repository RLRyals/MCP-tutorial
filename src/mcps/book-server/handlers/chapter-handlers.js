--- conflicted
+++ resolved
@@ -657,21 +657,7 @@
         }
     }
 
-<<<<<<< HEAD
-    async handleReorderChapters(args) {
-        try {
-            const { book_id, chapter_order } = args;
-            
-            // Start a transaction for atomic reordering
-            return await this.db.transaction(async (client) => {
-                // Verify all chapters belong to the specified book
-                const chapterIds = chapter_order.map(item => item.chapter_id);
-                const verifyQuery = `
-                    SELECT id FROM chapters 
-                    WHERE book_id = $1 AND id = ANY($2)
-                `;
-                const verifyResult = await client.query(verifyQuery, [book_id, chapterIds]);
-=======
+
     // async handleReorderChapters(args) {
     //     try {
     //         const { book_id, chapter_order } = args;
@@ -685,7 +671,7 @@
     //                 WHERE book_id = $1 AND chapter_id = ANY($2)
     //             `;
     //             const verifyResult = await client.query(verifyQuery, [book_id, chapterIds]);
->>>>>>> 0f8ed3e3
+
                 
     //             if (verifyResult.rows.length !== chapter_order.length) {
     //                 throw new Error('One or more chapters do not belong to the specified book');
@@ -698,20 +684,7 @@
     //                 throw new Error('Duplicate chapter numbers detected in reorder request');
     //             }
                 
-<<<<<<< HEAD
-                // Update each chapter's number
-                const updates = [];
-                for (const item of chapter_order) {
-                    const updateQuery = `
-                        UPDATE chapters 
-                        SET chapter_number = $1, updated_at = CURRENT_TIMESTAMP 
-                        WHERE id = $2
-                        RETURNING id, chapter_number, title
-                    `;
-                    const updateResult = await client.query(updateQuery, [item.new_chapter_number, item.chapter_id]);
-                    updates.push(updateResult.rows[0]);
-                }
-=======
+
     //             // Update each chapter's number
     //             const updates = [];
     //             for (const item of chapter_order) {
@@ -724,7 +697,7 @@
     //                 const updateResult = await client.query(updateQuery, [item.new_chapter_number, item.chapter_id]);
     //                 updates.push(updateResult.rows[0]);
     //             }
->>>>>>> 0f8ed3e3
+
                 
     //             // Get book title for response
     //             const bookQuery = 'SELECT title FROM books WHERE id = $1';
