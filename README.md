--- conflicted
+++ resolved
@@ -7,7 +7,7 @@
 - Git
 - A code editor (VS Code recommended)
 
-<<<<<<< HEAD
+
 ## 🚀 START HERE: Interactive Tutorial Guide
 
 **📖 CLICK TO START:** <a href="https://htmlpreview.github.io/?https://github.com/RLRyals/MCP-tutorial/blob/main/docs/vs_code_mcp_tutorial.html" target="_blank">**VS Code MCP Writing Tools Setup Guide**</a>
@@ -15,11 +15,7 @@
 👆 **Students: Click this link first!** This opens an interactive, step-by-step tutorial that guides you through the entire setup process. It has copy buttons for all commands and works in any browser - no cloning required!
 
 **After cloning the repo:** You can also double-click `open-tutorial.bat` in the project folder to open the same tutorial locally.
-=======
-## Link to html tutorial guide
-
-📖 **[VS Code MCP Writing Tools Setup Guide](docs/vs_code_mcp_tutorial.html)** - A comprehensive, interactive tutorial guide specifically designed for VS Code users. This HTML guide provides step-by-step instructions with visual aids, code blocks, and troubleshooting tips for setting up your MCP writing tools directly within VS Code.
->>>>>>> d45016a8
+
 
 ## Quick Start
 
